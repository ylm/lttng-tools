--- conflicted
+++ resolved
@@ -2599,67 +2599,18 @@
 	}
 	case LTTNG_CREATE_SESSION:
 	{
-<<<<<<< HEAD
-		/* Setup lttng message with no payload */
-		ret = setup_lttng_msg(cmd_ctx, 0);
-		if (ret < 0) {
-			goto setup_error;
-		}
-
 		tracepoint(create_session_start);
-		ret = create_session(cmd_ctx->lsm->session.name, cmd_ctx->lsm->session.path);
-		tracepoint(create_session_end);
-		if (ret < 0) {
-			if (ret == -EEXIST) {
-				ret = LTTCOMM_EXIST_SESS;
-			} else {
-				ret = LTTCOMM_FATAL;
-			}
-			goto error;
-		}
-
-		ret = LTTCOMM_OK;
-=======
 		ret = cmd_create_session(cmd_ctx->lsm->session.name,
 				cmd_ctx->lsm->session.path);
->>>>>>> a9c3515c
+		tracepoint(create_session_end);
 		break;
 	}
 	case LTTNG_DESTROY_SESSION:
 	{
-<<<<<<< HEAD
-		/* Setup lttng message with no payload */
-		ret = setup_lttng_msg(cmd_ctx, 0);
-		if (ret < 0) {
-			goto setup_error;
-		}
-
-		/* Clean kernel session teardown */
-		teardown_kernel_session(cmd_ctx->session);
-
 		tracepoint(destroy_session_start);
-		ret = destroy_session(cmd_ctx->lsm->session.name);
-		tracepoint(destroy_session_end);
-		if (ret < 0) {
-			ret = LTTCOMM_FATAL;
-			goto error;
-		}
-
-		/*
-		 * Must notify the kernel thread here to update it's poll setin order
-		 * to remove the channel(s)' fd just destroyed.
-		 */
-		ret = notify_kernel_channels_update();
-		if (ret < 0) {
-			ret = LTTCOMM_FATAL;
-			goto error;
-		}
-
-		ret = LTTCOMM_OK;
-=======
 		ret = cmd_destroy_session(cmd_ctx->session,
 				cmd_ctx->lsm->session.name);
->>>>>>> a9c3515c
+		tracepoint(destroy_session_end);
 		break;
 	}
 	case LTTNG_LIST_DOMAINS:
